name: bones_api
description: Bones_API - A powerful API backend framework for Dart. It comes with a built-in HTTP Server, route handler, entity handler, SQL translator, and DB adapters.
<<<<<<< HEAD
version: 1.9.12
=======
version: 1.9.15
>>>>>>> 570db003
homepage: https://github.com/Colossus-Services/bones_api

environment:
  sdk: '>=3.7.0 <4.0.0'

executables:
  bones_api:

dependencies:
  async_extension: ^1.2.15
  async_events: ^1.3.0
  reflection_factory: ^2.7.2
  statistics: ^1.2.0
  swiss_knife: ^3.3.3
  data_serializer: ^1.2.1
  shared_map: ^1.1.9
  graph_explorer: ^1.0.2
  ascii_art_tree: ^1.0.6
  map_history: ^1.0.6
  dart_spawner: ^1.1.0
  yaml_writer: ^2.1.0
  mercury_client: ^2.3.0
  project_template: ^1.1.1
  resource_portable: ^3.1.2
  docker_commander: ^2.1.7
  args_simple: ^1.1.0
  shelf_letsencrypt: ^2.0.2
  shelf: ^1.4.2
  shelf_gzip: ^4.1.0
  shelf_static: ^1.1.3
  args: ^2.7.0
  meta: ^1.17.0
  petitparser: ^6.1.0
  hotreloader: ^4.3.0
  logging: ^1.3.0
  collection: ^1.19.1
  mime: ^2.0.0
  postgres: ^3.5.9
  mysql1: ^0.20.0
  gcloud: ^0.8.19
  yaml: ^3.1.3
  crypto: ^3.0.7
  path: ^1.9.1
  archive: ^4.0.7
  stream_channel: ^2.1.4
  http: ^1.6.0
  googleapis_auth: ^2.0.0
  _discoveryapis_commons: ^1.0.7
  crclib: ^3.0.0
  web: ^1.1.1
  async_locks: ^4.0.2

dev_dependencies:
  lints: ^5.1.1
<<<<<<< HEAD
  build_runner: ^2.10.4
  build_verify: ^3.1.1
  test: ^1.28.0
=======
  build_runner: ^2.10.2
  build_verify: ^3.1.1
  test: ^1.27.0
>>>>>>> 570db003
  pubspec: ^2.3.0
  #dependency_validator: ^4.1.3
  coverage: ^1.15.0
  vm_service: ^15.0.2

#dependency_overrides:
#  shared_map:
#    path: ../shared_map
#  shelf_letsencrypt:
#    path: ../shelf_letsencrypt
#  args_simple:
#    path: ../args_simple
#  graph_explorer:
#    path: ../graph_explorer
#  ascii_art_tree:
#    path: ../ascii_art_tree
#  data_serializer:
#    path: ../data_serializer
#  async_events:
#    path: ../async_events
#  map_history:
#    path: ../map_history
#  mercury_client:
#    path: ../mercury_client
#  async_extension:
#    path: ../async_extension
#  dart_spawner:
#    path: ../dart_spawner
#  reflection_factory:
#    path: ../reflection_factory
#  statistics:
#    path: ../statistics
#  docker_commander:
#    path: ../docker_commander
#  shelf_letsencrypt:
#    path: ../shelf_letsencrypt
#  swiss_knife:
#    path: ../swiss_knife<|MERGE_RESOLUTION|>--- conflicted
+++ resolved
@@ -1,10 +1,6 @@
 name: bones_api
 description: Bones_API - A powerful API backend framework for Dart. It comes with a built-in HTTP Server, route handler, entity handler, SQL translator, and DB adapters.
-<<<<<<< HEAD
-version: 1.9.12
-=======
-version: 1.9.15
->>>>>>> 570db003
+version: 1.9.16
 homepage: https://github.com/Colossus-Services/bones_api
 
 environment:
@@ -59,15 +55,9 @@
 
 dev_dependencies:
   lints: ^5.1.1
-<<<<<<< HEAD
   build_runner: ^2.10.4
   build_verify: ^3.1.1
   test: ^1.28.0
-=======
-  build_runner: ^2.10.2
-  build_verify: ^3.1.1
-  test: ^1.27.0
->>>>>>> 570db003
   pubspec: ^2.3.0
   #dependency_validator: ^4.1.3
   coverage: ^1.15.0
