--- conflicted
+++ resolved
@@ -1,4 +1,3 @@
-<<<<<<< HEAD
 ## 1.9.4-beta.1
 
 - `DBSQLAdapterCapability`: added `statementsCache`.
@@ -10,7 +9,7 @@
   - New `CachedStatement`.
 
 - `PostgreSQLConnectionWrapper` now has support for statements cache (with `StatementCache`).
-=======
+
 ## 1.9.3
 
 - `DBPostgreSQLAdapter`:
@@ -32,7 +31,6 @@
 - Fix SQL column generation type if min/max is defined for the field.
 
 - postgres: ^3.5.6
->>>>>>> dc4dc405
 
 ## 1.9.3-beta.11
 
