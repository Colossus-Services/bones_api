--- conflicted
+++ resolved
@@ -1,6 +1,5 @@
-## 1.6.7
-
-<<<<<<< HEAD
+## 1.6.8
+
 - `LoggerHandler`:
   - Added `useLogQueue`, `disableLogQueue` and `enableLogQueue`.
 
@@ -14,12 +13,13 @@
 
 - mercury_client: ^2.2.2
 - async_extension: ^1.2.9
-=======
+
+## 1.6.7
+
 - `EntityHandler`: added `normalizeID` and `normalizeIDs`.
 
 - `EntityReference.fromID`: use `_normalizeID`.
 - `EntityReferenceList.fromIDs`: use `_normalizeIDs`.
->>>>>>> 55e70d11
 
 ## 1.6.6
 
