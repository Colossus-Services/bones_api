--- conflicted
+++ resolved
@@ -1,8 +1,14 @@
-<<<<<<< HEAD
-## 1.9.12
+## 1.9.16
 
 - shelf_letsencrypt: ^2.0.2
-=======
+- reflection_factory: ^2.7.2
+- postgres: ^3.5.9
+- crypto: ^3.0.7
+- http: ^1.6.0
+
+- build_runner: ^2.10.4
+- test: ^1.28.0
+
 ## 1.9.15
 
 - `FileLimitExtension`:
@@ -50,20 +56,13 @@
   - Added property `development`.
   - Auto-created `directory` on `development`.
 
->>>>>>> 570db003
 - reflection_factory: ^2.7.2
 - postgres: ^3.5.9
 - crypto: ^3.0.7
 - http: ^1.6.0
-<<<<<<< HEAD
-
-- build_runner: ^2.10.4
-- test: ^1.28.0
-=======
 - _discoveryapis_commons: ^1.0.7
 
 - build_runner: ^2.10.1
->>>>>>> 570db003
 
 ## 1.9.11
 
